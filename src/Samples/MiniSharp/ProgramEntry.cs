--- conflicted
+++ resolved
@@ -39,11 +39,7 @@
 
     public int Foo()
     {
-<<<<<<< HEAD
-        return this.Foo(a);
-=======
         return 1;
->>>>>>> 6f508657
     }
 }
 
